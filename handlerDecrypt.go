/* ****************************************************************************
 * Copyright 2020 51 Degrees Mobile Experts Limited (51degrees.com)
 *
 * Licensed under the Apache License, Version 2.0 (the "License"); you may not
 * use this file except in compliance with the License.
 * You may obtain a copy of the License at
 *
 * http://www.apache.org/licenses/LICENSE-2.0
 *
 * Unless required by applicable law or agreed to in writing, software
 * distributed under the License is distributed on an "AS IS" BASIS, WITHOUT
 * WARRANTIES OR CONDITIONS OF ANY KIND, either express or implied. See the
 * License for the specific language governing permissions and limitations
 * under the License.
 * ***************************************************************************/

package swift

import (
	"encoding/base64"
<<<<<<< HEAD
	"encoding/json"
	"errors"
=======
>>>>>>> 4c0766c1
	"fmt"
	"net/http"
)

// HandlerDecrypt takes a Services pointer and returns a HTTP handler used to
// decrypt the result of a storage operation provided in the raw query
// parameter to the return URL.
func HandlerDecrypt(s *Services) http.HandlerFunc {
	return func(w http.ResponseWriter, r *http.Request) {

		// Check caller can access
		if s.getAccessAllowed(w, r) == false {
			returnAPIError(s, w, errors.New("not authorized"), http.StatusUnauthorized)
			return
		}

		// Get the node associated with the request.
		n, err := getAccessNode(s, r)
		if err != nil {
			returnAPIError(s, w, err, http.StatusInternalServerError)
			return
		}

		// Decode the query string to form the byte array.
		in, err := base64.RawURLEncoding.DecodeString(r.URL.RawQuery)
		if err != nil {
			returnAPIError(s, w, err, http.StatusUnprocessableEntity)
			return
		}

		// Decrypt the byte array using the node.
		d, err := n.decrypt(in)
		if err != nil {
			returnAPIError(s, w, err, http.StatusUnprocessableEntity)
			return
		}
		if d == nil {
			returnAPIError(
				s,
				w,
				fmt.Errorf("Could not decrypt input"),
				http.StatusUnprocessableEntity)
			return
		}

		// The output as a byte array.
		w.Header().Set("Access-Control-Allow-Origin", "*")
		w.Header().Set("Content-Type", "application/octet-stream")
		w.Header().Set("Cache-Control", "no-cache")
		_, err = w.Write(d)
		if err != nil {
			returnAPIError(s, w, err, http.StatusInternalServerError)
		}
	}
}<|MERGE_RESOLUTION|>--- conflicted
+++ resolved
@@ -18,11 +18,7 @@
 
 import (
 	"encoding/base64"
-<<<<<<< HEAD
-	"encoding/json"
 	"errors"
-=======
->>>>>>> 4c0766c1
 	"fmt"
 	"net/http"
 )
@@ -35,7 +31,15 @@
 
 		// Check caller can access
 		if s.getAccessAllowed(w, r) == false {
-			returnAPIError(s, w, errors.New("not authorized"), http.StatusUnauthorized)
+			returnAPIError(s, w,
+				errors.New("Not authorized"),
+				http.StatusUnauthorized)
+			return
+		}
+
+		err := r.ParseForm()
+		if err != nil {
+			returnAPIError(s, w, err, http.StatusInternalServerError)
 			return
 		}
 
@@ -47,7 +51,7 @@
 		}
 
 		// Decode the query string to form the byte array.
-		in, err := base64.RawURLEncoding.DecodeString(r.URL.RawQuery)
+		in, err := base64.RawURLEncoding.DecodeString(r.Form.Get("data"))
 		if err != nil {
 			returnAPIError(s, w, err, http.StatusUnprocessableEntity)
 			return
